package water.rapids;

import water.*;
import water.fvec.*;
import water.util.*;

import java.util.Arrays;

/** Ddply
 *  Group the rows of 'data' by unique combinations of '[group-by-cols]'.
 *  Apply any function 'fcn' to a group Frame, which must accept a Frame (and
 *  any "extra" arguments) and return a single scalar value.
 *
 *  Returns a set of grouping columns, with the single answer column, with one
 *  row per unique group.
 *  
 */
class ASTDdply extends ASTPrim {
  @Override public String[] args() { return new String[]{"ary", "groupByCols", "fun"}; }
  @Override int nargs() { return 1+3; } // (ddply data [group-by-cols] fcn )
  @Override public String str() { return "ddply"; }
  @Override Val apply( Env env, Env.StackHelp stk, AST asts[] ) {
    Frame fr = stk.track(asts[1].exec(env)).getFrame();
    int ncols = fr.numCols();
    ASTNumList groupby = ASTGroup.check(fr, asts[2]);
    AST fun = asts[3].exec(env).getFun();
    ASTFun scope = env._scope;  // Current execution scope; needed to lookup variables
    // Frame of group keys
    Frame fr_keys = ASTGroup.gbFrame(fr,groupby.expand4());
    final int ngbCols = fr_keys.numCols(); 
    
    // Pass 1: Find all the groups (and count rows-per-group)
    IcedHashMap<ASTGroup.GKX,String> gs = ASTGroup.findGroups(fr_keys);
    final ASTGroup.GK0[] grps = ASTGroup.sortGroups(gs);
    
    // Pass 2: Build all the groups, building 1 Vec per-group, with exactly the
    // same Chunk layout, except each Chunk will be the filter rows numbers; a
    // list of the Chunk-relative row-numbers for that group in an original
    // data Chunk.  Each Vec will have a *different* number of rows.
<<<<<<< HEAD
    Vec[] vgrps = new BuildGroup(gs).doAll(gs.size(),fr_keys).close();
    
=======
    Vec[] vgrps = new BuildGroup(gbCols,gss).doAll(gss.size(), Vec.T_NUM, fr).close();

>>>>>>> cb106769
    // Pass 3: For each group, build a full frame for the group, run the
    // function on it and tear the frame down.
    final RemoteRapids[] remoteTasks = new RemoteRapids[gs.size()]; // gather up the remote tasks...
    Futures fs = new Futures();
    for( int i=0; i<remoteTasks.length; i++ )
      fs.add(RPC.call(vgrps[i]._key.home_node(), remoteTasks[i] = new RemoteRapids(fr, vgrps[i]._key, fun, scope)));
    fs.blockForPending();
    
    // Build the output!
    final int res_len = remoteTasks[0]._result.length; // Sample output length
    String[] fcnames = new String[res_len];
    for( int i=0; i<res_len; i++ )
      fcnames[i] = "ddply_C"+(i+1);

    MRTask mrfill = new MRTask() {
      @Override public void map(Chunk[] c, NewChunk[] ncs) {
        final int start = (int)c[0].start();
        final int len = c[0]._len;
        for( int i=0; i<len; i++ ) {
          int gnum = i+start;
          ASTGroup.GKX gkx = grps[gnum]; // One Group per row
          gkx.setkey(ncs);      // The Group Key in the first cols
          double[] res = remoteTasks[i+start]._result;
          for( int a=0; a<res.length; a++ )
            ncs[a+ngbCols].addNum(res[a]);
        }
      }
      };
    
    Frame f = ASTGroup.buildOutput(fr_keys, res_len, fr, fcnames, gs.size(), mrfill);
    return new ValFrame(f);
  }

  // --------------------------------------------------------------------------
  // Build all the groups, building 1 Vec per-group, with exactly the same
  // Chunk layout, except each Chunk will be the filter rows numbers; a list
  // of the Chunk-relative row-numbers for that group in an original data Chunk.
  private static class BuildGroup extends MRTask<BuildGroup> {
    final IcedHashMap<ASTGroup.GKX,String> _gs;
    BuildGroup( IcedHashMap<ASTGroup.GKX,String> gs ) { _gs = gs; }
    @Override public void map( Chunk[] cs, NewChunk[] ncs ) {
      ASTGroup.GKX g = ASTGroup.GKX.init(cs.length);
      final int len = cs[0]._len;
      for( int row=0; row<len; row++ ) {
        int gnum = _gs.getk(g.fill(cs,row,0))._gnum;
        ncs[gnum].addNum(row);  // gather row-numbers per-chunk per-group
      }
    }
    // Gather all the output Vecs.  Note that each Vec has a *different* number
    // of rows, and taken together they do NOT make a valid Frame.
    Vec[] close() {
      Futures fs = new Futures();
      Vec[] vgrps = new Vec[_gs.size()];
      for( int i = 0; i < vgrps.length; i++ )
        vgrps[i] = _appendables[i].close(_appendables[i].compute_rowLayout(),fs);
      fs.blockForPending();
      return vgrps;
    }
  }

  // --------------------------------------------------------------------------
  private static class RemoteRapids extends DTask<RemoteRapids> {
    private Frame _data;        // Data frame
    private Key<Vec> _vKey;     // the group to process...
    private AST _fun;           // the ast to execute on the group
    private ASTFun _scope;      // Execution environment
    private double[] _result;   // result is 1 row per group!

    RemoteRapids( Frame data, Key<Vec> vKey, AST fun, ASTFun scope) {
      _data = data; _vKey=vKey; _fun=fun; _scope = scope;
      // Always 1 higher priority than calling thread... because the caller will
      // block & burn a thread waiting for this MRTask to complete.
      Thread cThr = Thread.currentThread();
      _priority = (byte)((cThr instanceof H2O.FJWThr) ? ((H2O.FJWThr)cThr)._priority+1 : super.priority());
    }

    final private byte _priority;
    @Override public byte priority() { return _priority; }
    @Override public void compute2() {
      assert _vKey.home();
      final Vec gvec = DKV.getGet(_vKey);
      assert gvec.group().equals(_data.anyVec().group());

      // Make a group Frame, using wrapped Vecs wrapping the original data
      // frame with the filtered Vec passed in.  Run the function, getting a
      // scalar or a 1-row Frame back out.  Delete the group Frame.  Return the
      // 1-row Frame as a double[] of results for this group.

      // Make the subset Frame Vecs, no chunks yet
      Key<Vec>[] groupKeys = gvec.group().addVecs(_data.numCols());
      final Vec[] groupVecs = new Vec[_data.numCols()];
      Futures fs = new Futures();
      for( int i=0; i<_data.numCols(); i++ )
        DKV.put(groupVecs[i] = new Vec(groupKeys[i], gvec._rowLayout, gvec.domain(), gvec.get_type()), fs);
      fs.blockForPending();
      // Fill in the chunks
      new MRTask() {
        @Override public void setupLocal() {
          Vec[] data_vecs = _data.vecs();
          for( int i=0; i<gvec.nChunks(); i++ )
            if( data_vecs[0].chunkKey(i).home() ) {
              Chunk rowchk = gvec.chunkForChunkIdx(i);
              for( int col=0; col<data_vecs.length; col++ )
                DKV.put( Vec.chunkKey(groupVecs[col]._key,i), new SubsetChunk(data_vecs[col].chunkForChunkIdx(i),rowchk,groupVecs[col]), _fs);
            }
        }
      }.doAllNodes();
      Frame groupFrame = new Frame(_data._names,groupVecs);

      // Now run the function on the group frame
      Env env = new Env();
      env._scope = _scope;      // Build an environment with proper lookup scope
      Val val = new ASTExec( new AST[]{_fun,new ASTFrame(groupFrame)}).exec(env);
      assert env.sp()==0;

      // Result into a double[]
      if( val.isFrame() ) {
        Frame res = val.getFrame();
        if( res.numRows() != 1 )
          throw new IllegalArgumentException("ddply must return a 1-row (many column) frame, found "+res.numRows());
        _result = new double[res.numCols()];
        for( int i=0; i<res.numCols(); i++ )
          _result[i] = res.vec(i).at(0);
      } else if( val.isNum() ) {
        _result = new double[]{val.getNum()};
      } else throw new IllegalArgumentException("ddply must return either a number or a frame, not a "+val);


      // Cleanup
      groupFrame.delete();      // Delete the Frame holding WrappedVecs over SubsetChunks
      gvec.remove();            // Delete the group-defining Vec
      _data = null;             // Nuke to avoid returning (not for GC)
      _vKey = null;             // Nuke to avoid returning (not for GC)
      _fun = null;              // Nuke to avoid returning (not for GC)
      _scope = null;            // Nuke to avoid returning (not for GC)
      // And done!
      tryComplete();
    }
  }

}<|MERGE_RESOLUTION|>--- conflicted
+++ resolved
@@ -27,23 +27,18 @@
     ASTFun scope = env._scope;  // Current execution scope; needed to lookup variables
     // Frame of group keys
     Frame fr_keys = ASTGroup.gbFrame(fr,groupby.expand4());
-    final int ngbCols = fr_keys.numCols(); 
-    
+    final int ngbCols = fr_keys.numCols();
+
     // Pass 1: Find all the groups (and count rows-per-group)
     IcedHashMap<ASTGroup.GKX,String> gs = ASTGroup.findGroups(fr_keys);
     final ASTGroup.GK0[] grps = ASTGroup.sortGroups(gs);
-    
+
     // Pass 2: Build all the groups, building 1 Vec per-group, with exactly the
     // same Chunk layout, except each Chunk will be the filter rows numbers; a
     // list of the Chunk-relative row-numbers for that group in an original
     // data Chunk.  Each Vec will have a *different* number of rows.
-<<<<<<< HEAD
-    Vec[] vgrps = new BuildGroup(gs).doAll(gs.size(),fr_keys).close();
-    
-=======
-    Vec[] vgrps = new BuildGroup(gbCols,gss).doAll(gss.size(), Vec.T_NUM, fr).close();
+    Vec[] vgrps = new BuildGroup(gs).doAll(gs.size(), Vec.T_NUM, fr).close();
 
->>>>>>> cb106769
     // Pass 3: For each group, build a full frame for the group, run the
     // function on it and tear the frame down.
     final RemoteRapids[] remoteTasks = new RemoteRapids[gs.size()]; // gather up the remote tasks...
