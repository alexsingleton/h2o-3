setwd(normalizePath(dirname(R.utils::commandArgs(asValues=TRUE)$"f")))
source("../../scripts/h2o-r-test-setup.R")
##
# Run through groupby methods with different column types
##

test <- function(conn) {
  Log.info("Upload prostate dataset into H2O...")
  df.hex <- h2o.uploadFile(locate("smalldata/prostate/prostate.csv"))
  Log.info("Import airlines dataset into R...")
  df.R   <- read.csv(locate("smalldata/prostate/prostate.csv"))
  races <- lapply(0:2, function(x) df.R[df.R$RACE == x, "VOL" ])
    
  Log.info("Test method = nrow...")
  gp_nrow <- h2o.group_by(data = df.hex, by = "RACE", nrow("VOL"))
  gp_nrow <- as.data.frame(gp_nrow)[,2]
  r_nrow  <- sapply(races, length)
  checkEqualsNumeric(gp_nrow, r_nrow)
  
  Log.info("Test method = sum...")
  gp_sum <- h2o.group_by(data = df.hex, by = "RACE", sum("VOL"))
  gp_sum <- as.data.frame(gp_sum)[,2]
  r_sum  <- sapply(races, sum)
  checkEqualsNumeric(r_sum, gp_sum)
   
  Log.info("Test method = mean ...")
  gp_mean <- h2o.group_by(data = df.hex, by = "RACE", mean("VOL"))
  gp_mean <- as.data.frame(gp_mean)[,2]
  r_mean  <- sapply(races, mean)
  checkEqualsNumeric(r_mean, gp_mean)

#   Unimplemented at the moment - refer to jira: https://0xdata.atlassian.net/browse/PUBDEV-2319
#   Log.info("Test method = median ...")
#   gp_median <- h2o.group_by(data = df.hex, by = "RACE", median("VOL"))
#   gp_median <- as.data.frame(gp_median)[,2]
#   r_median  <- sapply(races, median)
#   checkEqualsNumeric(r_median, gp_median)
  
  Log.info("Test method = var ...")
  gp_var <- h2o.group_by(data = df.hex, by = "RACE", var("VOL"))  
  gp_var <- as.data.frame(gp_var)[,2]
  r_var  <- sapply(races, var)
  checkEqualsNumeric(r_var, gp_var)
  
  Log.info("Test method = sd ...")
  gp_sd <- h2o.group_by(data = df.hex, by = "RACE", sd("VOL"))  
  gp_sd <- as.data.frame(gp_sd)[,2]
  r_sd  <- sapply(races, sd)
  checkEqualsNumeric(r_sd, gp_sd)
  
<<<<<<< HEAD
#   Log.info("Test method = nrow, sum, mean, median, and mode  for the dataset...")
#   df.hex[, "AGE"] <- as.factor(df.hex[, "AGE"])
#   groupby <- h2o.group_by(data = df.hex, by = "RACE",  order.by = "RACE",
#                            nrow("ID"), sum("VOL"), mean("GLEASON"), median("DPROS"), mode("AGE"))  
  
=======
>>>>>>> 4f96ee57
}

doTest("Testing different methods for groupby:", test)
<|MERGE_RESOLUTION|>--- conflicted
+++ resolved
@@ -48,14 +48,6 @@
   r_sd  <- sapply(races, sd)
   checkEqualsNumeric(r_sd, gp_sd)
   
-<<<<<<< HEAD
-#   Log.info("Test method = nrow, sum, mean, median, and mode  for the dataset...")
-#   df.hex[, "AGE"] <- as.factor(df.hex[, "AGE"])
-#   groupby <- h2o.group_by(data = df.hex, by = "RACE",  order.by = "RACE",
-#                            nrow("ID"), sum("VOL"), mean("GLEASON"), median("DPROS"), mode("AGE"))  
-  
-=======
->>>>>>> 4f96ee57
 }
 
 doTest("Testing different methods for groupby:", test)
