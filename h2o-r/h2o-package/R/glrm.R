#'
#' Generalized Low Rank Model
#'
#' Generalized low rank decomposition of a H2O dataset.
#'
#'
#' @param training_frame An H2O Frame object containing the
#'        variables in the model.
#' @param x (Optional) A vector containing the data columns on
#'        which k-means operates.
#' @param k The rank of the resulting decomposition. This must be
#'        between 1 and the number of columns in the training frame, inclusive.
#' @param model_id (Optional) The unique id assigned to the resulting model.
#'        If none is given, an id will automatically be generated.
#' @param validation_frame An H2O Frame object containing the
#'        variables in the model.
#' @param loading_name (Optional) The unique name assigned to the loading matrix X
#'        in the XY decomposition. Automatically generated if none is provided.
#' @param ignore_const_cols (Optional) A logical value indicating whether to ignore
#'        constant columns in the training frame. A column is constant if all of its
#'        non-missing values are the same value.
#' @param transform A character string that indicates how the training data
#'        should be transformed before running PCA. Possible values are "NONE":
#'        for no transformation, "DEMEAN": for subtracting the mean of each
#'        column, "DESCALE": for dividing by the standard deviation of each
#'        column, "STANDARDIZE": for demeaning and descaling, and "NORMALIZE":
#'        for demeaning and dividing each column by its range (max - min).
#' @param loss A character string indicating the default loss function for numeric columns.
#'        Possible values are "Quadratic" (default), "L1", "Huber", "Poisson", "Hinge"
#'        and "Logistic".
#' @param multi_loss A character string indicating the default loss function for enum columns.
#'        Possible values are "Categorical" and "Ordinal".
#' @param loss_by_col A vector of strings indicating the loss function for specific
#'        columns by corresponding index in loss_by_col_idx. Will override loss for
#'        numeric columns and multi_loss for enum columns.
#' @param loss_by_col_idx A vector of column indices to which the corresponding loss
#'        functions in loss_by_col are assigned. Must be zero indexed.
#' @param regularization_x A character string indicating the regularization function for
#'        the X matrix. Possible values are "None" (default), "Quadratic", "L2", "L1",
#'        "NonNegative", "OneSparse", "UnitOneSparse", and "Simplex".
#' @param regularization_y A character string indicating the regularization function for
#'        the Y matrix. Possible values are "None" (default), "Quadratic", "L2", "L1",
#'        "NonNegative", "OneSparse", "UnitOneSparse", and "Simplex".
#' @param gamma_x The weight on the X matrix regularization term.
#' @param gamma_y The weight on the Y matrix regularization term.
#' @param max_iterations The maximum number of iterations to run the optimization loop.
#'        Each iteration consists of an update of the X matrix, followed by an update
#'        of the Y matrix.
#' @param init_step_size Initial step size. Divided by number of columns in the training
#'        frame when calculating the proximal gradient update. The algorithm begins at
#'        init_step_size and decreases the step size at each iteration until a
#'        termination condition is reached.
#' @param min_step_size Minimum step size upon which the algorithm is terminated.
#' @param init A character string indicating how to select the initial Y matrix.
#'        Possible values are "Random": for initialization to a random array from the
#'        standard normal distribution, "PlusPlus": for initialization using the clusters
#'        from k-means++ initialization, or "SVD": for initialization using the
#'        first k right singular vectors. Additionally, the user may specify the
#'        initial Y as a matrix, data.frame, Frame, or list of vectors.
#' @param svd_method (Optional) A character string that indicates how SVD should be 
#'        calculated during initialization. Possible values are "GramSVD": distributed 
#'        computation of the Gram matrix followed by a local SVD using the JAMA package, 
#'        "Power": computation of the SVD using the power iteration method, "Randomized": 
#'        (default) approximate SVD by projecting onto a random subspace (see references).
#' @param recover_svd A logical value indicating whether the singular values and eigenvectors
#'        should be recovered during post-processing of the generalized low rank decomposition.
#' @param seed (Optional) Random seed used to initialize the X and Y matrices.
#' @return Returns an object of class \linkS4class{H2ODimReductionModel}.
#' @seealso \code{\link{h2o.svd}}, \code{\link{h2o.prcomp}}
#' @references M. Udell, C. Horn, R. Zadeh, S. Boyd (2014). {Generalized Low Rank Models}[http://arxiv.org/abs/1410.0342]. Unpublished manuscript, Stanford Electrical Engineering Department.
#'             N. Halko, P.G. Martinsson, J.A. Tropp. {Finding structure with randomness: Probabilistic algorithms for constructing approximate matrix decompositions}[http://arxiv.org/abs/0909.4061]. SIAM Rev., Survey and Review section, Vol. 53, num. 2, pp. 217-288, June 2011.
#' @examples
#' library(h2o)
#' h2o.init()
#' ausPath <- system.file("extdata", "australia.csv", package="h2o")
#' australia.hex <- h2o.uploadFile(path = ausPath)
#' h2o.glrm(training_frame = australia.hex, k = 5, loss = "Quadratic", regularization_x = "L1",
#'          gamma_x = 0.5, gamma_y = 0, max_iterations = 1000)
#' @export
h2o.glrm <- function(training_frame, x, k, model_id,
                     ## AUTOGENERATED PARAMETERS ##     # these defaults are not read by h2o
                     validation_frame,                  # h2o generates its own default parameters
                     loading_name,
                     ignore_const_cols,
                     transform = c("NONE", "DEMEAN", "DESCALE", "STANDARDIZE", "NORMALIZE"),
                     loss = c("Quadratic", "L1", "Huber", "Poisson", "Hinge", "Logistic"),
                     multi_loss = c("Categorical", "Ordinal"),
                     loss_by_col = NULL,
                     loss_by_col_idx = NULL,
                     regularization_x = c("None", "Quadratic", "L2", "L1", "NonNegative", "OneSparse", "UnitOneSparse", "Simplex"),
                     regularization_y = c("None", "Quadratic", "L2", "L1", "NonNegative", "OneSparse", "UnitOneSparse", "Simplex"),
                     gamma_x = 0,
                     gamma_y = 0,
                     max_iterations = 1000,
                     init_step_size = 1.0,
                     min_step_size = 0.001,
                     init = c("Random", "PlusPlus", "SVD"),
                     svd_method = c("GramSVD", "Power", "Randomized"),
                     user_y = NULL,
                     user_x = NULL,
                     recover_svd = FALSE,
                     seed)
{
  # Required args: training_frame
  if( missing(training_frame) ) stop("argument \"training_frame\" is missing, with no default")
<<<<<<< HEAD

  # Training_frame may be a key or an Frame object
=======
  
  # Training_frame may be a key or an H2O Frame object
>>>>>>> 46304e65
  if (!is.Frame(training_frame))
    tryCatch(training_frame <- h2o.getFrame(training_frame),
             error = function(err) {
               stop("argument \"training_frame\" must be a valid Frame or key")
             })

  ## -- Force evaluate temporary ASTs -- ##
  .eval.frame(training_frame)

  # Gather user input
  parms <- list()
  parms$training_frame <- training_frame
  if(!missing(x))
    parms$ignored_columns <- .verify_datacols(training_frame, x)$cols_ignore
  if(!missing(k))
    parms$k <- as.numeric(k)
  if(!missing(model_id))
    parms$model_id <- model_id
  if(!missing(validation_frame))
    parms$validation_frame <- validation_frame
  if(!missing(loading_name))
    parms$loading_name <- loading_name
  if(!missing(ignore_const_cols))
    parms$ignore_const_cols <- ignore_const_cols
  if(!missing(transform))
    parms$transform <- transform
  if(!missing(loss))
    parms$loss <- loss
  if(!missing(multi_loss))
    parms$multi_loss <- multi_loss
  if(!(missing(loss_by_col) || is.null(loss_by_col)))
    parms$loss_by_col <- .collapse(loss_by_col)
  if(!(missing(loss_by_col_idx) || is.null(loss_by_col_idx)))
    parms$loss_by_col_idx <- .collapse(loss_by_col_idx)
  if(!missing(regularization_x))
    parms$regularization_x <- regularization_x
  if(!missing(regularization_y))
    parms$regularization_y <- regularization_y
  if(!missing(gamma_x))
    parms$gamma_x <- gamma_x
  if(!missing(gamma_y))
    parms$gamma_y <- gamma_y
  if(!missing(max_iterations))
    parms$max_iterations <- max_iterations
  if(!missing(init_step_size))
    parms$init_step_size <- init_step_size
  if(!missing(min_step_size))
    parms$min_step_size <- min_step_size
  if(!missing(init))
    parms$init <- init
  if(!missing(recover_svd))
    parms$recover_svd <- recover_svd
  if(!missing(seed))
    parms$seed <- seed
  
  # Check if user_y is an acceptable set of user-specified starting points
  if( is.data.frame(user_y) || is.matrix(user_y) || is.list(user_y) || is.Frame(user_y) ) {
    # Convert user-specified starting points to Frame
    if( is.data.frame(user_y) || is.matrix(user_y) || is.list(user_y) ) {
      if( !is.data.frame(user_y) && !is.matrix(user_y) ) user_y <- t(as.data.frame(user_y))
      user_y <- as.h2o(user_y)
    } else {
      .eval.frame(user_y)
    }
    parms[["user_y"]] <- user_y
    
    # Set k
    if( !(missing(k)) && k!=as.integer(nrow(user_y)) ) {
      warning("Argument k is not equal to the number of rows in user-specified Y. Ignoring k. Using specified Y.")
    }
    parms[["k"]] <- as.numeric(nrow(user_y))
  # } else if( is.null(user_y) ) {
  #  if(!missing(init) && parms[["init"]] == "User")
  #    warning("Initializing Y to a standard Gaussian random matrix.")
  # } else
  } else if( !is.null(user_y) )
    stop("Argument user_y must either be null or a valid user-defined starting Y matrix.")
  
  # Check if user_x is an acceptable set of user-specified starting points
  if( is.data.frame(user_x) || is.matrix(user_x) || is.list(user_x) || is.Frame(user_x) ) {
    # Convert user-specified starting points to Frame
    if( is.data.frame(user_x) || is.matrix(user_x) || is.list(user_x) ) {
      if( !is.data.frame(user_x) && !is.matrix(user_x) ) user_x <- t(as.data.frame(user_x))
      user_x <- as.h2o(user_x)
    } else {
      .eval.frame(user_x)
    }
    parms[["user_x"]] <- user_x
  # } else if( is.null(user_x) ) {
  #  if(!missing(init) && parms[["init"]] == "User")
  #    warning("Initializing X to a standard Gaussian random matrix.")
  # } else
  } else if( !is.null(user_x) )
    stop("Argument user_x must either be null or a valid user-defined starting X matrix.")
  
  # Error check and build model
  .h2o.modelJob('glrm', parms, h2oRestApiVersion=99)
}<|MERGE_RESOLUTION|>--- conflicted
+++ resolved
@@ -62,6 +62,8 @@
 #'        computation of the Gram matrix followed by a local SVD using the JAMA package, 
 #'        "Power": computation of the SVD using the power iteration method, "Randomized": 
 #'        (default) approximate SVD by projecting onto a random subspace (see references).
+#' @param user_x TO DO.
+#' @param user_y TO DO.
 #' @param recover_svd A logical value indicating whether the singular values and eigenvectors
 #'        should be recovered during post-processing of the generalized low rank decomposition.
 #' @param seed (Optional) Random seed used to initialize the X and Y matrices.
@@ -103,13 +105,8 @@
 {
   # Required args: training_frame
   if( missing(training_frame) ) stop("argument \"training_frame\" is missing, with no default")
-<<<<<<< HEAD
-
-  # Training_frame may be a key or an Frame object
-=======
   
   # Training_frame may be a key or an H2O Frame object
->>>>>>> 46304e65
   if (!is.Frame(training_frame))
     tryCatch(training_frame <- h2o.getFrame(training_frame),
              error = function(err) {
