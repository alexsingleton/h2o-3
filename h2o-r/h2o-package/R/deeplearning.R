--- conflicted
+++ resolved
@@ -189,21 +189,13 @@
   # Parameter list to send to model builder
   parms <- list()
   parms$training_frame <- training_frame
-<<<<<<< HEAD
-  colargs <- .verify_dataxy(training_frame, x, y, autoencoder)
-  parms$response_column <- colargs$y
-  parms$ignored_columns <- colargs$x_ignore
-  if(!missing(id))
-    parms$id <- id
-=======
   args <- .verify_dataxy(training_frame, x, y, autoencoder)
   if( !missing(offset_column) )  args$x_ignore <- args$x_ignore[!( offset_column == args$x_ignore )]
   if( !missing(weights_column) ) args$x_ignore <- args$x_ignore[!( weights_column == args$x_ignore )]
   parms$response_column <- args$y
   parms$ignored_columns <- args$x_ignore
   if(!missing(model_id))
-    parms$model_id <- model_id
->>>>>>> e9a6baf2
+    parms$id <- id
   if(!missing(overwrite_with_best_model))
     parms$overwrite_with_best_model <- overwrite_with_best_model
   if(!missing(n_folds))
