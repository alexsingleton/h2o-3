--- conflicted
+++ resolved
@@ -25,11 +25,7 @@
   min_rows : int
     Minimum number of rows to assign to terminal nodes.
   learn_rate : float
-<<<<<<< HEAD
     Learning rate (from 0.0 to 1.0)
-=======
-    A value from 0.0 to 1.0
->>>>>>> d335211b
   sample_rate : float
     Row sample rate (from 0.0 to 1.0)
   col_sample_rate : float
@@ -81,14 +77,6 @@
     A new H2OGradientBoostedEstimator object.
   """
   def __init__(self, model_id=None, distribution=None, tweedie_power=None, ntrees=None,
-<<<<<<< HEAD
-               max_depth=None, min_rows=None, learn_rate=None,sample_rate=None,
-               col_sample_rate=None, nbins=None, nbins_top_level=None, nbins_cats=None,
-               balance_classes=None, max_after_balance_size=None, seed=None,
-               build_tree_one_node=None, nfolds=None, fold_assignment=None,
-               keep_cross_validation_predictions=None, score_each_iteration=None,
-               checkpoint=None):
-=======
                max_depth=None, min_rows=None, learn_rate=None, nbins=None,
                sample_rate=None,col_sample_rate=None,
                nbins_top_level=None, nbins_cats=None, balance_classes=None,
@@ -96,7 +84,6 @@
                nfolds=None, fold_assignment=None, keep_cross_validation_predictions=None,
                stopping_rounds=None, stopping_metric=None, stopping_tolerance=None,
                score_each_iteration=None, checkpoint=None):
->>>>>>> d335211b
     super(H2OGradientBoostingEstimator, self).__init__()
     self._parms = locals()
     self._parms = {k:v for k,v in self._parms.iteritems() if k!="self"}
