import sys
sys.path.insert(1, "..")
import h2o


def user(ip, port):
    a = h2o.import_frame(path=h2o.locate("smalldata/iris/iris_wheader.csv"))[0:4]
    a.head()

    print a[0].names()  # Column header
<<<<<<< HEAD
    print a[2,0].show()  # column 0, row 3 value
    print a[2,"sepal_len"].show()  # Column 0, row 2 value
=======
    print a[2,0]           # column 0, row 2 value
    print a[2,"sepal_len"] # Column 0, row 2 value
>>>>>>> e9a6baf2
    (a[0] + 2).show()  # Add 2 to every element; broadcast a constant
    (a[0] + a[1]).show()  # Add 2 columns; broadcast parallel add
    sum(a).show()
    print a["sepal_len"].mean()

    print
    print "Rows 50 through 77 in the `sepal_len` column"
    a[50:78, "sepal_len"].show()  # print out rows 50 thru 77 inclusive
    print

    a["sepal_len"].show()

    print a[50:78, ["sepal_len", "sepal_wid"]].show()

    a.show()

    colmeans = [v.mean() for v in a]

    print "The column means: "
    print colmeans
    print

    try:                   print a["Sepal_len"]  # Error, mispelt column name
    except ValueError, ex: pass  # Expected error

    b = h2o.import_frame(path=h2o.locate("smalldata/iris/iris_wheader.csv"))[0:4]
    c = a + b
    d = c + c + sum(a)
    e = c + a + 1
    e.show()
    # Note that "d=c+..." keeps the internal C expressions alive, until "d" goes
    # out of scope even as we nuke "c"
    c.show()
    c = None
    # Internal "ExprNode(c=a+b)" not dead!

    print 1 + (a[0] + b[1]).mean()

    import collections

    c = h2o.H2OFrame(python_obj=collections.OrderedDict({"A": [1, 2, 3], "B": [4, 5, 6]}))
    c.show()

    c.describe()
    c.head()

    c[0].show()
    print c[1,0]
    c[0:2,0].show()

    sliced = a[0:51,0]
    sliced.show()

if __name__ == "__main__":
    h2o.run_test(sys.argv, user)<|MERGE_RESOLUTION|>--- conflicted
+++ resolved
@@ -8,13 +8,8 @@
     a.head()
 
     print a[0].names()  # Column header
-<<<<<<< HEAD
-    print a[2,0].show()  # column 0, row 3 value
-    print a[2,"sepal_len"].show()  # Column 0, row 2 value
-=======
     print a[2,0]           # column 0, row 2 value
     print a[2,"sepal_len"] # Column 0, row 2 value
->>>>>>> e9a6baf2
     (a[0] + 2).show()  # Add 2 to every element; broadcast a constant
     (a[0] + a[1]).show()  # Add 2 columns; broadcast parallel add
     sum(a).show()
