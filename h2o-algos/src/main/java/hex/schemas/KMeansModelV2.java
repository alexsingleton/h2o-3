package hex.schemas;

import hex.kmeans.KMeansModel;
import water.api.API;
import water.api.ModelOutputSchema;
import water.api.ModelSchema;
import water.util.TwoDimTable;
//import water.util.DocGen.HTML;

public class KMeansModelV2 extends ModelSchema<KMeansModel, KMeansModel.KMeansParameters, KMeansModel.KMeansOutput, KMeansModelV2> {

  public static final class KMeansModelOutputV2 extends ModelOutputSchema<KMeansModel.KMeansOutput, KMeansModelOutputV2> {
    // Output fields; input fields are in the parameters list
<<<<<<< HEAD
    @API(help="Clusters[k][features]")
    // public double[/*k*/][/*features*/] clusters;
    public TwoDimTable centers;
=======
    @API(help="Cluster Centers[k][features]")
    public double[/*k*/][/*features*/] centers;
>>>>>>> 08225670

    @API(help="Cluster Size[k]")
    public long[/*k*/] size;

    @API(help="Within cluster Mean Square Error per cluster")
    public double[/*k*/] withinmse;   // Within-cluster MSE, variance

    @API(help="Average within cluster Mean Square Error")
    public double avgwithinss;       // Average within-cluster MSE, variance

    @API(help="Average Mean Square Error to grand mean")
    public double avgss;    // Total MSE to grand mean centroid

    @API(help="Average between cluster Mean Square Error")
    public double avgbetweenss;

    @API(help="Iterations executed")
    public double iters;

    @API(help="Number of categorical columns trained on")
    public int ncats;

  } // KMeansModelOutputV2

  // TOOD: I think we can implement the following two in ModelSchema, using reflection on the type parameters.
  public KMeansV2.KMeansParametersV2 createParametersSchema() { return new KMeansV2.KMeansParametersV2(); }
  public KMeansModelOutputV2 createOutputSchema() { return new KMeansModelOutputV2(); }

  //==========================
  // Custom adapters go here

  // Version&Schema-specific filling into the impl
  @Override public KMeansModel createImpl() {
    KMeansV2.KMeansParametersV2 p = ((KMeansV2.KMeansParametersV2)this.parameters);
    KMeansModel.KMeansParameters parms = p.createImpl();
    return new KMeansModel( key, parms, null );
  }
}<|MERGE_RESOLUTION|>--- conflicted
+++ resolved
@@ -11,14 +11,9 @@
 
   public static final class KMeansModelOutputV2 extends ModelOutputSchema<KMeansModel.KMeansOutput, KMeansModelOutputV2> {
     // Output fields; input fields are in the parameters list
-<<<<<<< HEAD
-    @API(help="Clusters[k][features]")
-    // public double[/*k*/][/*features*/] clusters;
-    public TwoDimTable centers;
-=======
     @API(help="Cluster Centers[k][features]")
     public double[/*k*/][/*features*/] centers;
->>>>>>> 08225670
+      public TwoDimTable centers2d;
 
     @API(help="Cluster Size[k]")
     public long[/*k*/] size;
