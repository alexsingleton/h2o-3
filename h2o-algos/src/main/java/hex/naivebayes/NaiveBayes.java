package hex.naivebayes;

import hex.*;
import hex.naivebayes.NaiveBayesModel.NaiveBayesOutput;
import hex.naivebayes.NaiveBayesModel.NaiveBayesParameters;
import water.*;
import water.exceptions.H2OModelBuilderIllegalArgumentException;
import water.fvec.Chunk;
import water.util.ArrayUtils;
import water.util.PrettyPrint;
import water.util.TwoDimTable;

import java.util.ArrayList;
import java.util.Arrays;
import java.util.List;

/**
 * Naive Bayes
 * This is an algorithm for computing the conditional a-posterior probabilities of a categorical
 * response from independent predictors using Bayes rule.
 * <a href = "http://en.wikipedia.org/wiki/Naive_Bayes_classifier">Naive Bayes on Wikipedia</a>
 * <a href = "http://cs229.stanford.edu/notes/cs229-notes2.pdf">Lecture Notes by Andrew Ng</a>
 * @author anqi_fu
 *
 */
public class NaiveBayes extends ModelBuilder<NaiveBayesModel,NaiveBayesParameters,NaiveBayesOutput> {
  public boolean isSupervised(){return true;}
  @Override protected NaiveBayesDriver trainModelImpl() { return new NaiveBayesDriver(); }
  @Override public long progressUnits() { return 6; }
  @Override public ModelCategory[] can_build() { return new ModelCategory[]{ ModelCategory.Unknown }; }

  @Override
  protected void checkMemoryFootPrint() {
    // compute memory usage for pcond matrix
    long mem_usage = (_train.numCols() - 1) * _train.lastVec().cardinality();
    String[][] domains = _train.domains();
    long count = 0;
    for (int i = 0; i < _train.numCols() - 1; i++) {
      count += domains[i] == null ? 2 : domains[i].length;
    }
    mem_usage *= count;
    mem_usage *= 8; //doubles
    long max_mem = H2O.SELF._heartbeat.get_free_mem();
    if (mem_usage > max_mem) {
      String msg = "Conditional probabilities won't fit in the driver node's memory ("
              + PrettyPrint.bytes(mem_usage) + " > " + PrettyPrint.bytes(max_mem)
              + ") - try reducing the number of columns, the number of response classes or the number of categorical factors of the predictors.";
      error("_train", msg);
    }
  }

  // Called from an http request
  public NaiveBayes(NaiveBayesModel.NaiveBayesParameters parms) { super(parms); init(false); }
  public NaiveBayes(boolean startup_once) { super(new NaiveBayesParameters(),startup_once); }

  @Override
  public void init(boolean expensive) {
    super.init(expensive);
    if (_response != null) {
      if (!_response.isCategorical()) error("_response", "Response must be a categorical column");
      else if (_response.isConst()) error("_response", "Response must have at least two unique categorical levels");
    }
    if (_parms._laplace < 0) error("_laplace", "Laplace smoothing must be an integer >= 0");
    if (_parms._min_sdev < 1e-10) error("_min_sdev", "Min. standard deviation must be at least 1e-10");
    if (_parms._eps_sdev < 0) error("_eps_sdev", "Threshold for standard deviation must be positive");
    if (_parms._min_prob < 1e-10) error("_min_prob", "Min. probability must be at least 1e-10");
    if (_parms._eps_prob < 0) error("_eps_prob", "Threshold for probability must be positive");
    hide("_balance_classes", "Balance classes is not applicable to NaiveBayes.");
    hide("_class_sampling_factors", "Class sampling factors is not applicable to NaiveBayes.");
    hide("_max_after_balance_size", "Max after balance size is not applicable to NaiveBayes.");
    if (expensive && error_count() == 0) checkMemoryFootPrint();
  }
  class NaiveBayesDriver extends Driver {

    public boolean computeStatsFillModel(NaiveBayesModel model, DataInfo dinfo, NBTask tsk) {
      model._output._levels = _response.domain();
      model._output._rescnt = tsk._rescnt;
      model._output._ncats = dinfo._cats;

      if(_job.stop_requested()) return false;
      _job.update(1, "Initializing arrays for model statistics");
      // String[][] domains = dinfo._adaptedFrame.domains();
      String[][] domains = model._output._domains;
      double[] apriori = new double[tsk._nrescat];
      double[][][] pcond = new double[tsk._npreds][][];
      for(int i = 0; i < pcond.length; i++) {
        int ncnt = domains[i] == null ? 2 : domains[i].length;
        pcond[i] = new double[tsk._nrescat][ncnt];
      }

      if(_job.stop_requested()) return false;
      _job.update(1, "Computing probabilities for categorical cols");
      // A-priori probability of response y
      for(int i = 0; i < apriori.length; i++)
        apriori[i] = ((double)tsk._rescnt[i] + _parms._laplace)/(tsk._nobs + tsk._nrescat * _parms._laplace);
        // apriori[i] = tsk._rescnt[i]/tsk._nobs;     // Note: R doesn't apply laplace smoothing to priors, even though this is textbook definition

      // Probability of categorical predictor x_j conditional on response y
      for(int col = 0; col < dinfo._cats; col++) {
        assert pcond[col].length == tsk._nrescat;
        for(int i = 0; i < pcond[col].length; i++) {
          for(int j = 0; j < pcond[col][i].length; j++)
            pcond[col][i][j] = ((double)tsk._jntcnt[col][i][j] + _parms._laplace)/((double)tsk._rescnt[i] + domains[col].length * _parms._laplace);
        }
      }

      if(_job.stop_requested()) return false;
      _job.update(1, "Computing mean and standard deviation for numeric cols");
      // Mean and standard deviation of numeric predictor x_j for every level of response y
      for(int col = 0; col < dinfo._nums; col++) {
        for(int i = 0; i < pcond[0].length; i++) {
          int cidx = dinfo._cats + col;
          double num = tsk._rescnt[i];
          double pmean = tsk._jntsum[col][i][0]/num;

          pcond[cidx][i][0] = pmean;
          // double pvar = tsk._jntsum[col][i][1]/num - pmean * pmean;
          double pvar = tsk._jntsum[col][i][1]/(num - 1) - pmean * pmean * num/(num - 1);
          pcond[cidx][i][1] = Math.sqrt(pvar);
        }
      }
      model._output._apriori_raw = apriori;
      model._output._pcond_raw = pcond;

      // Create table of conditional probabilities for every predictor
      model._output._pcond = new TwoDimTable[pcond.length];
      String[] rowNames = _response.domain();
      for(int col = 0; col < dinfo._cats; col++) {
        String[] colNames = _train.vec(col).domain();
        String[] colTypes = new String[colNames.length];
        String[] colFormats = new String[colNames.length];
        Arrays.fill(colTypes, "double");
        Arrays.fill(colFormats, "%5f");
        model._output._pcond[col] = new TwoDimTable(_train.name(col), null, rowNames, colNames, colTypes, colFormats,
                "Y_by_" + _train.name(col), new String[rowNames.length][], pcond[col]);
      }

      for(int col = 0; col < dinfo._nums; col++) {
        int cidx = dinfo._cats + col;
        model._output._pcond[cidx] = new TwoDimTable(_train.name(cidx), null, rowNames, new String[] {"Mean", "Std_Dev"},
                new String[] {"double", "double"}, new String[] {"%5f", "%5f"}, "Y_by_" + _train.name(cidx),
                new String[rowNames.length][], pcond[cidx]);
      }

      // Create table of a-priori probabilities for the response
      String[] colTypes = new String[_response.cardinality()];
      String[] colFormats = new String[_response.cardinality()];
      Arrays.fill(colTypes, "double");
      Arrays.fill(colFormats, "%5f");
      model._output._apriori = new TwoDimTable("A Priori Response Probabilities", null, new String[1], _response.domain(), colTypes, colFormats, "",
              new String[1][], new double[][] {apriori});
      model._output._model_summary = createModelSummaryTable(model._output);

      if(_job.stop_requested()) return false;
      _job.update(1, "Scoring and computing metrics on training data");
      if (_parms._compute_metrics) {
        model.score(_parms.train()).delete(); // This scores on the training data and appends a ModelMetrics
        model._output._training_metrics = ModelMetrics.getFromDKV(model,_parms.train());
      }

      // At the end: validation scoring (no need to gather scoring history)
      if(_job.stop_requested()) return false;
      _job.update(1, "Scoring and computing metrics on validation data");
      if (_valid != null) {
        model.score(_parms.valid()).delete(); //this appends a ModelMetrics on the validation set
        model._output._validation_metrics = ModelMetrics.getFromDKV(model,_parms.valid());
      }

      return true;
    }

    @Override
    public void compute2() {
      NaiveBayesModel model = null;
      DataInfo dinfo = null;

      try {
        Scope.enter();
        init(true);   // Initialize parameters
        _parms.read_lock_frames(_job); // Fetch & read-lock input frames
        if (error_count() > 0) throw H2OModelBuilderIllegalArgumentException.makeFromBuilder(NaiveBayes.this);
        dinfo = new DataInfo(Key.make(), _train, _valid, 1, false, DataInfo.TransformType.NONE, DataInfo.TransformType.NONE, true, false, false, false, false, false);

        // The model to be built
        model = new NaiveBayesModel(dest(), _parms, new NaiveBayesOutput(NaiveBayes.this));
        model.delete_and_lock(_job);
        _train.read_lock(_job._key);

        _job.update(1, "Begin distributed Naive Bayes calculation");
        NBTask tsk = new NBTask(_job._key, dinfo, _response.cardinality()).doAll(dinfo._adaptedFrame);
        if (computeStatsFillModel(model, dinfo, tsk))
          model.update(_job);
      } finally {
        _train.unlock(_job);
        if (model != null) model.unlock(_job);
        if (dinfo != null) dinfo.remove();
<<<<<<< HEAD
        _parms.read_unlock_frames(_job);
=======
        _parms.read_unlock_frames(NaiveBayes.this);
        Scope.exit();
>>>>>>> 343bf822
      }
      tryComplete();
    }
  }

  private TwoDimTable createModelSummaryTable(NaiveBayesOutput output) {
    List<String> colHeaders = new ArrayList<>();
    List<String> colTypes = new ArrayList<>();
    List<String> colFormat = new ArrayList<>();
    colHeaders.add("Number of Response Levels"); colTypes.add("long"); colFormat.add("%d");
    colHeaders.add("Min Apriori Probability"); colTypes.add("double"); colFormat.add("%.5f");
    colHeaders.add("Max Apriori Probability"); colTypes.add("double"); colFormat.add("%.5f");

    double apriori_min = output._apriori_raw[0];
    double apriori_max = output._apriori_raw[0];
    for(int i = 1; i < output._apriori_raw.length; i++) {
      if(output._apriori_raw[i] < apriori_min) apriori_min = output._apriori_raw[i];
      else if(output._apriori_raw[i] > apriori_max) apriori_max = output._apriori_raw[i];
    }

    final int rows = 1;
    TwoDimTable table = new TwoDimTable(
            "Model Summary", null,
            new String[rows],
            colHeaders.toArray(new String[0]),
            colTypes.toArray(new String[0]),
            colFormat.toArray(new String[0]),
            "");
    int row = 0;
    int col = 0;
    table.set(row, col++, output._apriori_raw.length);
    table.set(row, col++, apriori_min);
    table.set(row, col  , apriori_max);
    return table;
  }

  // Note: NA handling differs from R for efficiency purposes
  // R's method: For each predictor x_j, skip counting that row for p(x_j|y) calculation if x_j = NA.
  //             If response y = NA, skip counting row entirely in all calculations
  // H2O's method: Just skip all rows where any x_j = NA or y = NA. Should be more memory-efficient, but results incomparable with R.
  private static class NBTask extends MRTask<NBTask> {
    final protected Key<Job> _jobKey;
    final DataInfo _dinfo;
    final String[][] _domains;  // Domains of the training frame
    final int _nrescat;         // Number of levels for the response y
    final int _npreds;          // Number of predictors in the training frame

    public int _nobs;                     // Number of rows counted in calculation
    public int[/*nrescat*/] _rescnt;      // Count of each level in the response
    public int[/*npreds*/][/*nrescat*/][] _jntcnt;  // For each categorical predictor, joint count of response and predictor levels
    public double[/*npreds*/][/*nrescat*/][] _jntsum; // For each numeric predictor, sum and squared sum of entries for every response level

    public NBTask(Key<Job> jobKey, DataInfo dinfo, int nres) {
      _jobKey = jobKey;
      _dinfo = dinfo;
      _nrescat = nres;
      _domains = dinfo._adaptedFrame.domains();
      _npreds = dinfo._adaptedFrame.numCols()-1;
      assert _npreds == dinfo._nums + dinfo._cats;
      assert _nrescat == _domains[_npreds].length;       // Response in last vec of adapted frame
    }

    @Override public void map(Chunk[] chks) {
      if( _jobKey.get().stop_requested() ) return;
      _nobs = 0;
      _rescnt = new int[_nrescat];

      if(_dinfo._cats > 0) {
        _jntcnt = new int[_dinfo._cats][][];
        for (int i = 0; i < _dinfo._cats; i++) {
          _jntcnt[i] = new int[_nrescat][_domains[i].length];
        }
      }

      if(_dinfo._nums > 0) {
        _jntsum = new double[_dinfo._nums][][];
        for (int i = 0; i < _dinfo._nums; i++) {
          _jntsum[i] = new double[_nrescat][2];
        }
      }

      Chunk res = chks[_npreds];    // Response at the end
      OUTER:
      for(int row = 0; row < chks[0]._len; row++) {
        // Skip row if any entries in it are NA
        for( Chunk chk : chks ) {
          if(Double.isNaN(chk.atd(row))) continue OUTER;
        }

        // Record joint counts of categorical predictors and response
        int rlevel = (int)res.atd(row);
        for(int col = 0; col < _dinfo._cats; col++) {
          int plevel = (int)chks[col].atd(row);
          _jntcnt[col][rlevel][plevel]++;
        }

        // Record sum for each pair of numerical predictors and response
        for(int col = 0; col < _dinfo._nums; col++) {
          int cidx = _dinfo._cats + col;
          double x = chks[cidx].atd(row);
          _jntsum[col][rlevel][0] += x;
          _jntsum[col][rlevel][1] += x*x;
        }
        _rescnt[rlevel]++;
        _nobs++;
      }
    }

    @Override public void reduce(NBTask nt) {
      _nobs += nt._nobs;
      ArrayUtils.add(_rescnt, nt._rescnt);
      if(null != _jntcnt) {
        for (int col = 0; col < _jntcnt.length; col++)
          ArrayUtils.add(_jntcnt[col], nt._jntcnt[col]);
      }
      if(null != _jntsum) {
        for (int col = 0; col < _jntsum.length; col++)
          ArrayUtils.add(_jntsum[col], nt._jntsum[col]);
      }
    }
  }
}<|MERGE_RESOLUTION|>--- conflicted
+++ resolved
@@ -194,12 +194,8 @@
         _train.unlock(_job);
         if (model != null) model.unlock(_job);
         if (dinfo != null) dinfo.remove();
-<<<<<<< HEAD
         _parms.read_unlock_frames(_job);
-=======
-        _parms.read_unlock_frames(NaiveBayes.this);
         Scope.exit();
->>>>>>> 343bf822
       }
       tryComplete();
     }
